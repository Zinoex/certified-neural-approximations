from abc import ABC, abstractmethod
from copy import deepcopy
import torch
import numpy as np

from maraboupy import Marabou, MarabouCore, MarabouUtils

from translators import TorchTranslator, JuliaTranslator, NumpyTranslator
from taylor_expansion import first_order_certified_taylor_expansion

<<<<<<< HEAD

class Region:
    def __init__(self, center: np.array, radius: np.array):
        self.center = center
        # radius in the sense of a hyperrectangle
        # {x : x[i] = c[i] + \alpha[i] r[i], \alpha \in [-1, 1]^n, i = 1..n}
        self.radius = radius

    def __iter__(self):
        return iter((self.center, self.radius))

    def calculate_size(self):
        """
        Calculate the size of the region (hypercube volume).
        """
        return np.prod(2 * self.radius).item()
=======
from certification_results import SampleResultSAT, SampleResultUNSAT, SampleResultMaybe, Region
>>>>>>> 073ac92f


def split_sample(data, delta, split_dim):
    split_radius = delta[split_dim] / 2

    sample_left = deepcopy(data)
    sample_left.center[split_dim] -= split_radius
    sample_left.radius[split_dim] = split_radius

    sample_right = deepcopy(data)
    sample_right.center[split_dim] += split_radius
    sample_right.radius[split_dim] = split_radius
    return sample_left, sample_right


class VerificationStrategy(ABC):
    @abstractmethod
    def verify(self, network, dynamics, data: Region, epsilon, precision=1e-6):
        """
        Verify the neural network against the dynamics.

        :param network: The neural network to be verified.
        :param dynamics: The dynamics of the system.
        :param data: The region of interest (center and radius).
        :return: A tuple containing two lists of new regions to verify and counterexamples respectively.
        """
        raise NotImplementedError(
            "This method should be overridden by subclasses."
        )


class MarabouLipschitzStrategy(VerificationStrategy):
    def verify(self, network, dynamics, data, epsilon, precision=1e-6):
        outputVars = network.outputVars[0].flatten()
        inputVars = network.inputVars[0].flatten()
        options = Marabou.createOptions(verbosity=0)

        sample, delta = data  # Unpack the data tuple
        dynamics_value = dynamics(sample).flatten()

        L_max = dynamics.max_gradient_norm(sample, delta)
        # That we sum over delta comes from the Lagrange remainder term
        # in the 1st order multivariate Taylor expansion.
        # (Bound the higher order derivate + bound the norm in a closed region)
        # https://en.wikipedia.org/wiki/Taylor%27s_theorem#Taylor's_theorem_for_multivariate_functions

        # delta * L 
        L_step = torch.matmul(L_max, delta)

        if torch.any(L_step > epsilon):
            # consider the largest term of L_step and the delta that affects this, this is the delta we need to reduce.
            split_dim = np.argmax(L_max[np.argmax(L_step), :] * delta)
            sample_left, sample_right = split_sample(data, delta, split_dim)

            return SampleResultMaybe(data, [sample_left, sample_right])

        # Set the input variables to the sampled point
        for i, inputVar in enumerate(inputVars):
            network.setLowerBound(inputVar, sample[i] - delta[i])
            network.setUpperBound(inputVar, sample[i] + delta[i])

        # We need to verify that for all x: |nn_output - f| < delta * L
        # To find a counterexample, we look for x where: |nn_output - f| >= delta * L
        # Which means nn_output - f >= delta * L OR nn_output - f <= delta * L
        for j, outputVar in enumerate(outputVars):
            # Reset the query
            network.additionalEquList.clear()

            # nn_output >= delta * L + f
            equation_GE = MarabouUtils.Equation(MarabouCore.Equation.GE)
            equation_GE.addAddend(1, outputVar)
            equation_GE.setScalar(dynamics_value[j] + L_step[j].item())
            network.addEquation(equation_GE, isProperty=True)

            # Find a counterexample for lower bound
            res, vals, _ = network.solve(verbose=False, options=options)
            if res == "sat":
                cex = np.empty(len(inputVars))
                for i, inputVar in enumerate(inputVars):
                    cex[i] = vals[inputVar]
                    assert cex[i] + precision >= sample[i].item() - delta[i]
                    assert cex[i] - precision <= sample[i].item() + delta[i]

                violation_found = (
                    vals[outputVar] + precision >= dynamics_value[j] + L_step[j].item()
                )

                assert (
                    violation_found
                ), "The counterexample violates the bound, this is not a valid counterexample"
                
                network.additionalEquList.clear()
                nn_cex = network.evaluateWithMarabou([cex])[0]
                f_cex = dynamics(torch.tensor(cex)).flatten().numpy()
                if np.all(np.abs(nn_cex - f_cex) < epsilon):
                    split_dim = np.argmax(L_max[j, :] * delta)
                    sample_left, sample_right = split_sample(data, delta, split_dim)
                    return SampleResultMaybe(data, [sample_left, sample_right])
                
                return SampleResultUNSAT(data, [cex])

            # Reset the query
            network.additionalEquList.clear()

            # nn_output <= -delta * L + f
            equation_LE = MarabouUtils.Equation(MarabouCore.Equation.LE)
            equation_LE.addAddend(1, outputVar)
            equation_LE.setScalar(dynamics_value[j] - L_step[j].item())
            network.addEquation(equation_LE, isProperty=True)

            # Find a counterexample for lower bound
            res, vals, _ = network.solve(verbose=False, options=options)
            if res == "sat":
                cex = np.empty(len(inputVars))
                for i, inputVar in enumerate(inputVars):
                    cex[i] = vals[inputVar]
                    assert cex[i] + precision >= sample[i].item() - delta[i]
                    assert cex[i] - precision <= sample[i].item() + delta[i]
                violation_found = (
                    vals[outputVar] - precision
                    <= dynamics_value[j] - L_step[j].item()
                )
                assert (
                    violation_found
                ), "The counterexample violates the bound, this is not a valid counterexample"

                network.additionalEquList.clear()
                nn_cex = network.evaluateWithMarabou([cex])[0]
                f_cex = dynamics(torch.tensor(cex)).flatten().numpy()
                if np.all(np.abs(nn_cex - f_cex) < epsilon):
                    split_dim = np.argmax(L_max[j, :] * delta)
                    sample_left, sample_right = split_sample(data, delta, split_dim)
                    return SampleResultMaybe(data, [sample_left, sample_right])

                return SampleResultUNSAT(data, [cex])

            return SampleResultSAT(data)  # No counterexample found, return the original sample


class MarabouTaylorStrategy(VerificationStrategy):
    def verify(self, network, dynamics, data, epsilon, precision=1e-6):
        outputVars = network.outputVars[0].flatten()
        inputVars = network.inputVars[0].flatten()
        options = Marabou.createOptions(verbosity=0)

        sample, delta = data  # Unpack the data tuple

        taylor_pol_lower, taylor_pol_upper = first_order_certified_taylor_expansion(
            dynamics, sample, delta
        )

        # Unpack the Taylor expansion components
        # taylor_pol_lower <-- (f(c), Df(c), R_min)
        # taylor_pol_upper <-- (f(c), Df(c), R_max)
        f_c = taylor_pol_upper[0]  # f(c) - function value at center
        df_c = taylor_pol_upper[1]  # Df(c) - gradient at center
        r_min = np.min(taylor_pol_lower[2])  # Minimum remainder term
        r_max = np.max(taylor_pol_upper[2])  # Maximum remainder term

        # Check if we need to split based on remainder bounds
        max_step = np.matmul(np.abs(df_c), delta)
        if np.any(max_step > epsilon):
            # Find the dimension that contributes most to the remainder
            split_dim = np.argmax(np.abs(df_c)[np.argmax(max_step), :] * delta)
            sample_left, sample_right = split_sample(data, delta, split_dim)
            return [sample_left, sample_right], [], []

        # Set the input variables to the sampled point
        for i, inputVar in enumerate(inputVars):
            network.setLowerBound(inputVar, sample[i] - delta[i])
            network.setUpperBound(inputVar, sample[i] + delta[i])

        for j, outputVar in enumerate(outputVars):
            # Reset the query
            network.additionalEquList.clear()

            # x df_c - nn_output >= epsilon + c df_c - f(c) - r_max
            equation_GE = MarabouUtils.Equation(MarabouCore.Equation.GE)
            for i, inputVar in enumerate(inputVars):
                equation_GE.addAddend(df_c[j][i].item(), inputVar)
            equation_GE.addAddend(-1, outputVar)
            equation_GE.setScalar((epsilon + np.matmul(sample, df_c[j]) - f_c[j] - r_max).item())
            network.addEquation(equation_GE, isProperty=True)

            # Find a counterexample for lower bound
            res, vals, _ = network.solve(verbose=False, options=options)
            if res == "sat":
                cex = np.empty(len(inputVars))
                for i, inputVar in enumerate(inputVars):
                    cex[i] = vals[inputVar]
                    assert cex[i] + precision >= sample[i].item() - delta[i]
                    assert cex[i] - precision <= sample[i].item() + delta[i]

                violation_found = (
                    np.matmul(cex, df_c[j]) - vals[outputVar] + precision >= epsilon + np.matmul(sample, df_c[j]) - f_c[j] - r_max
                )

                assert (
                    violation_found
                ), "The counterexample violates the bound, this is not a valid counterexample"

                network.additionalEquList.clear()
                nn_cex = network.evaluateWithMarabou([cex])[0]
                f_cex = dynamics(torch.tensor(cex)).flatten().numpy()
                if np.all(np.abs(nn_cex - f_cex) < epsilon):
                    split_dim = np.argmax(np.abs(df_c)[j, :] * delta)
                    sample_left, sample_right = split_sample(data, delta, split_dim)
                    return [sample_left, sample_right], [], []

                return [], [cex], []

            # Reset the query
            network.additionalEquList.clear()

            # x df_c - nn_output >= -epsilon - c df_c + f(c) + r_max
            equation_LE = MarabouUtils.Equation(MarabouCore.Equation.LE)            
            for i, inputVar in enumerate(inputVars):
                equation_LE.addAddend(df_c[j][i].item(), inputVar)
            equation_LE.addAddend(-1, outputVar)
            equation_LE.setScalar((-epsilon - np.matmul(sample, df_c[j]) + f_c[j] + r_max).item())
            network.addEquation(equation_LE, isProperty=True)

            # Find a counterexample for lower bound
            res, vals, _ = network.solve(verbose=False, options=options)
            if res == "sat":
                cex = np.empty(len(inputVars))
                for i, inputVar in enumerate(inputVars):
                    cex[i] = vals[inputVar]
                    assert cex[i] + precision >= sample[i].item() - delta[i]
                    assert cex[i] - precision <= sample[i].item() + delta[i]
                violation_found = (
                    np.matmul(cex, df_c[j]) - vals[outputVar] + precision <= -epsilon - np.matmul(sample, df_c[j]) + f_c[j] + r_max
                )
                assert (
                    violation_found
                ), "The counterexample violates the bound, this is not a valid counterexample"

                network.additionalEquList.clear()
                nn_cex = network.evaluateWithMarabou([cex])[0]
                f_cex = dynamics(torch.tensor(cex)).flatten().numpy()
                if np.all(np.abs(nn_cex - f_cex) < epsilon):
                    split_dim = np.argmax(np.abs(df_c)[j, :] * delta)
                    sample_left, sample_right = split_sample(data, delta, split_dim)
                    return [sample_left, sample_right], [], []

                return [], [cex], []

            return [], [], [data]  # No counterexample found, return the original sample<|MERGE_RESOLUTION|>--- conflicted
+++ resolved
@@ -8,26 +8,7 @@
 from translators import TorchTranslator, JuliaTranslator, NumpyTranslator
 from taylor_expansion import first_order_certified_taylor_expansion
 
-<<<<<<< HEAD
-
-class Region:
-    def __init__(self, center: np.array, radius: np.array):
-        self.center = center
-        # radius in the sense of a hyperrectangle
-        # {x : x[i] = c[i] + \alpha[i] r[i], \alpha \in [-1, 1]^n, i = 1..n}
-        self.radius = radius
-
-    def __iter__(self):
-        return iter((self.center, self.radius))
-
-    def calculate_size(self):
-        """
-        Calculate the size of the region (hypercube volume).
-        """
-        return np.prod(2 * self.radius).item()
-=======
 from certification_results import SampleResultSAT, SampleResultUNSAT, SampleResultMaybe, Region
->>>>>>> 073ac92f
 
 
 def split_sample(data, delta, split_dim):
