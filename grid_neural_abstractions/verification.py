--- conflicted
+++ resolved
@@ -147,43 +147,6 @@
                 violation_found
             ), "The counterexample violates the bound, this is not a valid counterexample"
 
-<<<<<<< HEAD
-=======
-            # nn_output >= delta * L + f
-            equation_GE = MarabouUtils.Equation(MarabouCore.Equation.GE)
-            equation_GE.addAddend(1, outputVar)
-            equation_GE.setScalar(dynamics_value[j] + L_step[j].item())
-            network.addEquation(equation_GE, isProperty=True)
-
-            # Find a counterexample for lower bound
-            res, vals, _ = network.solve(verbose=False, options=options)
-            if res == "sat":
-                cex = np.empty(len(inputVars))
-                for i, inputVar in enumerate(inputVars):
-                    cex[i] = vals[inputVar]
-                    assert cex[i] + precision >= sample[i].item() - delta[i]
-                    assert cex[i] - precision <= sample[i].item() + delta[i]
-
-                violation_found = (
-                    vals[outputVar] + precision >= dynamics_value[j] + L_step[j].item()
-                )
-
-                assert (
-                    violation_found
-                ), "The counterexample violates the bound, this is not a valid counterexample"
-                
-                network.additionalEquList.clear()
-                nn_cex = network.evaluateWithMarabou([cex])[0].flatten()
-                f_cex = dynamics(cex).flatten()
-                if np.all(np.abs(nn_cex - f_cex) < epsilon):
-                    split_dim = np.argmax(L_max[j, :] * delta)
-                    sample_left, sample_right = split_sample(data, delta, split_dim)
-                    return SampleResultMaybe(data, [sample_left, sample_right])
-                
-                return SampleResultUNSAT(data, [cex])
-
-            # Reset the query
->>>>>>> 1ce5a0c8
             network.additionalEquList.clear()
             nn_cex = network.evaluateWithMarabou([cex])[0].flatten()
             f_cex = dynamics(cex).flatten()
@@ -239,13 +202,12 @@
         # Reset the query
         network.additionalEquList.clear()
 
-<<<<<<< HEAD
-        # x df_c - nn_output >= epsilon + c df_c - f(c) - r_lower
+        # x df_c - nn_output >= epsilon + c df_c - f(c) - r_upper
         equation_GE = MarabouUtils.Equation(MarabouCore.Equation.GE)
         for i, inputVar in enumerate(inputVars):
-            equation_GE.addAddend(df_c_lower[j, i].item(), inputVar)
+            equation_GE.addAddend(df_c_upper[j, i].item(), inputVar)
         equation_GE.addAddend(-1, outputVar)
-        equation_GE.setScalar((epsilon + np.dot(sample, df_c_lower[j]) - f_c_lower[j] - r_lower[j]).item())
+        equation_GE.setScalar((epsilon + np.dot(sample, df_c_upper[j]) - f_c_upper[j] - r_upper[j]).item())
         network.addEquation(equation_GE, isProperty=True)
 
         # Find a counterexample for lower bound
@@ -258,57 +220,13 @@
                 assert cex[i] - precision <= sample[i].item() + delta[i]
 
             violation_found = (
-                np.dot(cex, df_c_lower[j]) - vals[outputVar] + precision >= epsilon + np.dot(sample, df_c_lower[j]) - f_c_lower[j] - r_lower[j]
-            )
-
-            assert (
-                violation_found
-            ), "The counterexample violates the bound, this is not a valid counterexample"
-
-=======
-            # x df_c - nn_output >= epsilon + c df_c - f(c) - r_upper
-            equation_GE = MarabouUtils.Equation(MarabouCore.Equation.GE)
-            for i, inputVar in enumerate(inputVars):
-                equation_GE.addAddend(df_c_lower[j,i].item(), inputVar)
-            equation_GE.addAddend(-1, outputVar)
-            equation_GE.setScalar((epsilon + np.dot(sample, df_c_lower[j]) - f_c_lower[j] - r_upper[j]).item())
-            network.addEquation(equation_GE, isProperty=True)
-
-            # Find a counterexample for lower bound
-            res, vals, _ = network.solve(verbose=False, options=options)
-            if res == "sat":
-                cex = np.empty(len(inputVars))
-                for i, inputVar in enumerate(inputVars):
-                    cex[i] = vals[inputVar]
-                    assert cex[i] + precision >= sample[i].item() - delta[i]
-                    assert cex[i] - precision <= sample[i].item() + delta[i]
-
-                violation_found = (
-                    np.dot(cex, df_c_lower[j]) - vals[outputVar] + precision >= epsilon + np.dot(sample, df_c_lower[j]) - f_c_lower[j] - r_upper[j]
-                )
-
-                assert (
-                    violation_found
-                ), "The counterexample violates the bound, this is not a valid counterexample"
-
-                network.additionalEquList.clear()
-                nn_cex = network.evaluateWithMarabou([cex])[0]
-                f_cex = dynamics(cex).flatten()
-                if np.all(np.abs(nn_cex - f_cex) < epsilon):
-                    split_dimensions = np.argsort(-np.abs(df_c_lower)[j, :] * delta)
-                    split_dim = [
-                        sd for sd in split_dimensions
-                        if delta[sd] > min_delta and np.abs(df_c_upper)[j, sd] * delta[sd] > splitting_threshold
-                    ]
-                    if split_dim:
-                        split_dim = split_dim[0]
-                        sample_left, sample_right = split_sample(data, delta, split_dim)
-                        return SampleResultMaybe(data, [sample_left, sample_right])
-
-                return SampleResultUNSAT(data, [cex])
-
-            # Reset the query
->>>>>>> 1ce5a0c8
+                np.dot(cex, df_c_upper[j]) - vals[outputVar] + precision >= epsilon + np.dot(sample, df_c_upper[j]) - f_c_upper[j] - r_upper[j]
+            )
+
+            assert (
+                violation_found
+            ), "The counterexample violates the bound, this is not a valid counterexample"
+
             network.additionalEquList.clear()
             nn_cex = network.evaluateWithMarabou([cex])[0].flatten()
             f_cex = dynamics(cex).flatten()
@@ -322,14 +240,13 @@
         # Reset the query
         network.additionalEquList.clear()
 
-<<<<<<< HEAD
-        # x df_c - nn_output >= -epsilon - c df_c + f(c) + r_upper
-        equation_LE = MarabouUtils.Equation(MarabouCore.Equation.LE)            
+        # x df_c - nn_output >= -epsilon - c df_c + f(c) + r_lower
+        equation_LE = MarabouUtils.Equation(MarabouCore.Equation.LE)
         for i, inputVar in enumerate(inputVars):
             # j is the output dimension, i is the input dimension, thus df_c[j, i] is the partial derivative of the j-th output with respect to the i-th input
-            equation_LE.addAddend(df_c_upper[j, i].item(), inputVar)
+            equation_LE.addAddend(df_c_lower[j, i].item(), inputVar)
         equation_LE.addAddend(-1, outputVar)
-        equation_LE.setScalar((-epsilon - np.dot(sample, df_c_upper[j]) + f_c_upper[j] + r_upper[j]).item())
+        equation_LE.setScalar((-epsilon + np.dot(sample, df_c_lower[j]) - f_c_lower[j] - r_lower[j]).item())
         network.addEquation(equation_LE, isProperty=True)
 
         # Find a counterexample for lower bound
@@ -341,7 +258,7 @@
                 assert cex[i] + precision >= sample[i].item() - delta[i]
                 assert cex[i] - precision <= sample[i].item() + delta[i]
             violation_found = (
-                np.dot(cex, df_c_upper[j]) - vals[outputVar] - precision <= -epsilon - np.dot(sample, df_c_upper[j]) + f_c_upper[j] + r_upper[j]
+                np.dot(cex, df_c_lower[j]) - vals[outputVar] - precision <= -epsilon + np.dot(sample, df_c_lower[j]) - f_c_lower[j] - r_lower[j]
             )
             assert (
                 violation_found
@@ -357,47 +274,4 @@
 
             return SampleResultUNSAT(data, [cex])
 
-        return SampleResultSAT(data)   # No counterexample found, return the original sample
-=======
-            # x df_c - nn_output <= -epsilon + c df_c - f(c) - r_lower
-            equation_LE = MarabouUtils.Equation(MarabouCore.Equation.LE)            
-            for i, inputVar in enumerate(inputVars):
-                # j is the output dimension, i is the input dimension, thus df_c[j,i] is the partial derivative of the j-th output with respect to the i-th input
-                equation_LE.addAddend(df_c_upper[j,i].item(), inputVar)
-            equation_LE.addAddend(-1, outputVar)
-            equation_LE.setScalar((-epsilon + np.dot(sample, df_c_upper[j]) - f_c_upper[j] - r_lower[j]).item())
-            network.addEquation(equation_LE, isProperty=True)
-
-            # Find a counterexample for lower bound
-            res, vals, _ = network.solve(verbose=False, options=options)
-            if res == "sat":
-                cex = np.empty(len(inputVars))
-                for i, inputVar in enumerate(inputVars):
-                    cex[i] = vals[inputVar]
-                    assert cex[i] + precision >= sample[i].item() - delta[i]
-                    assert cex[i] - precision <= sample[i].item() + delta[i]
-                violation_found = (
-                    np.dot(cex, df_c_upper[j]) - vals[outputVar] - precision <= -epsilon + np.dot(sample, df_c_upper[j]) - f_c_upper[j] - r_lower[j]
-                )
-                assert (
-                    violation_found
-                ), "The counterexample violates the bound, this is not a valid counterexample"
-
-                network.additionalEquList.clear()
-                nn_cex = network.evaluateWithMarabou([cex])[0].flatten()
-                f_cex = dynamics(cex).flatten()
-                if np.all(np.abs(nn_cex - f_cex) < epsilon):
-                    split_dimensions = np.argsort(-np.abs(df_c_upper)[j, :] * delta)
-                    split_dim = [
-                        sd for sd in split_dimensions
-                        if delta[sd] > min_delta and np.abs(df_c_upper)[j, sd] * delta[sd] > splitting_threshold
-                    ]
-                    if split_dim:
-                        split_dim = split_dim[0]
-                        sample_left, sample_right = split_sample(data, delta, split_dim)
-                        return SampleResultMaybe(data, [sample_left, sample_right])
-
-                return SampleResultUNSAT(data, [cex])
-
-            return SampleResultSAT(data)   # No counterexample found, return the original sample
->>>>>>> 1ce5a0c8
+        return SampleResultSAT(data)   # No counterexample found, return the original sample