from .translators.julia_translator import JuliaTranslator
import numpy as np
<<<<<<< HEAD
=======
import torch
import time
>>>>>>> 9f2d303e

jl = None
last_gc_time = 0  # Track when garbage collection was last performed

def check_jl_initialized():
    global jl
    if jl is None:
        from juliacall import Main

        jl = Main
        jl.seval("using TaylorModels")

def run_julia_gc():
    """Run Julia's garbage collector if enough time has passed since last collection"""
    global last_gc_time
    current_time = time.time()
    collection_interval = 30  # seconds
    # Only run GC every n seconds
    if current_time - last_gc_time > collection_interval:
        jl.seval("GC.gc(true)")
        last_gc_time = current_time

def first_order_certified_taylor_expansion(dynamics, expansion_point, delta):
    """
    A 1st-order Taylor expansion including residual (certified) of a function around a point.

    This is computed via TaylorModels.jl (Julia called via juliacall). To hide this
    from the user, we use our translator interface.

    :param dynamics: An object representing the dynamics to be expanded.
    :param expansion_point: The point around which to expand the dynamics.
    :param delta: The (hyperrectangular) radius of the expansion.
    :return: (a = f(c), B = Df(c), R) where the Taylor expansion is `f(c) + (x - c) Df(c) ⊕ R`.
    """

    # Import inside the function to allow multiprocessing
    check_jl_initialized()

    translator = JuliaTranslator()

    order = 1

    if not isinstance(expansion_point, np.ndarray):
        import torch
        expansion_point = expansion_point.to(torch.float64).numpy()
    
    low, high = expansion_point - delta, expansion_point + delta
    dom = jl.IntervalBox(low, high)

    input_dim = dynamics.input_dim
    
    # Initialize variables with default values to ensure they're always defined
    a_lower = a_upper = b_lower = b_upper = r_lower = r_upper = None
    
    # Create Taylor models
    x = jl.seval("(order, c, dom, input_dim) -> [TaylorModelN(i, order, IntervalBox(c), dom) for i in 1:input_dim]")(
        order, expansion_point, dom, input_dim
    )

    y = dynamics.compute_dynamics(x, translator)

    # constant term (select zeroth order, first and only coefficient)
    a = jl.broadcast(jl.seval("yi -> yi[0][1]"), y)
    a_lower = jl.broadcast(jl.inf, a)
    a_upper = jl.broadcast(jl.sup, a)

    # linear term (select first order, all coefficients)
    b = jl.broadcast(jl.seval("yi -> yi[1][:]"), y)
    b = jl.broadcast(jl.transpose, b)
    b = jl.reduce(jl.vcat, b)
    b_lower = jl.broadcast(jl.inf, b)
    b_upper = jl.broadcast(jl.sup, b)

    # remainder
    r = jl.broadcast(jl.remainder, y)
    r_lower = jl.broadcast(jl.inf, r)
    r_upper = jl.broadcast(jl.sup, r)
    
    # Run GC after expensive computation
    run_julia_gc()

    if input_dim>1:
        a_lower = a_lower.to_numpy()
        a_upper = a_upper.to_numpy()
        b_lower = b_lower.to_numpy()
        b_upper = b_upper.to_numpy()
        r_lower = r_lower.to_numpy()
        r_upper = r_upper.to_numpy()
    else:
        a_lower = np.array([[a_lower]])
        a_upper = np.array([[a_upper]])
        b_lower = np.array([[b_lower]])
        b_upper = np.array([[b_upper]])
        r_lower = np.array([[r_lower]])
        r_upper = np.array([[r_upper]])

    return (a_lower, b_lower, r_lower), (a_upper, b_upper, r_upper)


def prepare_taylor_expansion(n):
    check_jl_initialized()
    jl.seval("n -> set_variables(Float64, \"x\", order=2, numvars=n)")(n)<|MERGE_RESOLUTION|>--- conflicted
+++ resolved
@@ -1,10 +1,6 @@
 from .translators.julia_translator import JuliaTranslator
 import numpy as np
-<<<<<<< HEAD
-=======
-import torch
 import time
->>>>>>> 9f2d303e
 
 jl = None
 last_gc_time = 0  # Track when garbage collection was last performed
