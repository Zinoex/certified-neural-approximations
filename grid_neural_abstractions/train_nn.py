import numpy as np  # Add numpy for grid generation
import torch
import torch.nn as nn
import torch.nn.functional as F
import torch.optim as optim
from .generate_data import generate_data


class LinearResidual(nn.Module):
    def __init__(self, size, device=None):
        super().__init__()
        self.linear = nn.Linear(size, size, device=device)

    def forward(self, x):
        return self.linear(F.relu(x)) + x


class ReLUResidual(nn.Module):
    def forward(self, x):
        return F.relu(x) + x


# Define the neural network
class SimpleNN(nn.Module):
<<<<<<< HEAD
    def __init__(self, input_size, hidden_sizes, output_size, residual=False):
        super(SimpleNN, self).__init__()
        self.device = torch.device("cuda" if torch.cuda.is_available() else "cpu")

        if residual:
            common_hidden_size = hidden_sizes[0]

            layers = [nn.Linear(input_size, common_hidden_size)]

            for hidden_size in hidden_sizes:
                assert hidden_size == common_hidden_size
                layers.append(LinearResidual(hidden_size, device=self.device))  # Create layer on device

            layers.append(ReLUResidual())
            layers.append(nn.Linear(common_hidden_size, output_size, device=self.device))  # Create layer on device
            self.network = nn.Sequential(*layers)
        else:
            layers = []
            prev_size = input_size
            for hidden_size in hidden_sizes:
                layers.append(nn.Linear(prev_size, hidden_size, device=self.device))  # Create layer on device
                layers.append(nn.ReLU())
                prev_size = hidden_size
            layers.append(nn.Linear(prev_size, output_size, device=self.device))  # Create layer on device
            self.network = nn.Sequential(*layers)
=======
    def __init__(self, input_size, hidden_sizes, output_size, LeakyReLU=False):
        super(SimpleNN, self).__init__()
        self.device = torch.device("cuda" if torch.cuda.is_available() else "cpu")
        if torch.cuda.is_available():
            print(f"Using GPU: {torch.cuda.get_device_name(0)}")
        
        layers = []
        prev_size = input_size
        for hidden_size in hidden_sizes:
            layers.append(nn.Linear(prev_size, hidden_size, device=self.device))  # Create layer on device
            if LeakyReLU:
                layers.append(nn.LeakyReLU())
            else:
                layers.append(nn.ReLU())
            prev_size = hidden_size
        layers.append(nn.Linear(prev_size, output_size, device=self.device))  # Create layer on device
        self.network = nn.Sequential(*layers)
>>>>>>> 2d319ea8

    def forward(self, x):
        return self.network(x)


# Train the neural network
def train_nn(dynamics_model, learning_rate = 0.001, num_epochs = 50000, batch_size = 4096):
    
    input_size = dynamics_model.input_dim
    hidden_sizes = dynamics_model.hidden_sizes  # Get hidden sizes from dynamics model
    output_size = dynamics_model.output_dim  # Update output size to match target size
    input_domain = dynamics_model.input_domain  # Get input domain from dynamics model
    epsilon = dynamics_model.epsilon  # Get epsilon from dynamics model
    
    # Add parameters for gradient clipping and early stopping
    max_grad_norm = 1.0
    patience = 5000
    best_loss = float('inf')
    patience_counter = 0
    
    # Add variable to store the best model state
    best_model_state = None

    model = SimpleNN(input_size, hidden_sizes, output_size)
    criterion = nn.MSELoss()
    optimizer = optim.AdamW(model.parameters(), lr=learning_rate, weight_decay=1e-4)  # Use AdamW optimizer
    scheduler = optim.lr_scheduler.ReduceLROnPlateau(
        optimizer, mode='min', factor=0.90, patience=200, min_lr=1e-6
    )

    # Load data
    for epoch in range(num_epochs):
        if epoch % 50 == 0:
            X_train, y_train = generate_data(input_size, input_domain, batch_size=batch_size, dynamics_model=dynamics_model, device=model.device)

        model.train()
        outputs = model(X_train.T)
        max_loss = torch.max(torch.abs(outputs - y_train.T))
<<<<<<< HEAD
        loss = criterion(outputs, y_train.T) + 0.001 * max_loss
=======
        avg_loss = criterion(outputs, y_train.T)
        loss = avg_loss + 0.001 * max_loss  # Add max loss to the MSE loss
>>>>>>> 2d319ea8
            
        optimizer.zero_grad(set_to_none=True)
        loss.backward()
        
        # Apply gradient clipping to prevent explosion
        torch.nn.utils.clip_grad_norm_(model.parameters(), max_grad_norm)
        
        optimizer.step()
        scheduler.step(loss)  # Update learning rate based on loss

        if (epoch + 1) % 100 == 0:
            print(
                f"Epoch [{epoch+1}/{num_epochs}], Avg Loss: {avg_loss.item():.6f}, Max: {max_loss.item():.6f}, LR: {optimizer.param_groups[0]['lr']:.6f}"
            )
            
        # Early stopping logic and best model tracking
        if max_loss < best_loss and epoch > 2500:
            best_loss = max_loss
            # Save the best model state
            best_model_state = model.state_dict().copy()
            patience_counter = 0
        else:
            patience_counter += 1
            
        if patience_counter >= patience and best_loss < epsilon:
            print(f"Early stopping triggered at epoch {epoch+1}. Best max loss: {best_loss:.6f}")
            break

    # Restore the best model if we found one during training
    if best_model_state is not None:
        print(f"Restoring best model with max loss: {best_loss:.6f}")
        model.load_state_dict(best_model_state)

    return model


# Save the trained model as an ONNX file
def save_onnx_model(model, file_name="data/simple_nn.onnx"):
    # Infer input size from the model if not provided
    input_size = model.network[0].in_features

    dummy_input = torch.randn(1, input_size, dtype=torch.float32, device=model.device)
    torch.onnx.export(
        model,
        dummy_input,
        file_name,
        input_names=["input"],
        output_names=["output"],
        dynamic_axes={"input": {0: "batch_size"}, "output": {0: "batch_size"}},
        dynamo=False,  # Set to False as dynamo=True may not be supported in all cases
    )
    print(f"Model saved as {file_name}")


def save_torch_model(model, file_name="data/simple_nn.pth"):
    torch.save(model.state_dict(), file_name)
    print(f"Model saved as {file_name}")


def save_model(model, file_name="data/simple_nn.onnx"):
    save_onnx_model(model, file_name)
    save_torch_model(model, file_name.replace(".onnx", ".pth"))


# Load the ONNX model for Marabou
def load_onnx_model(file_name="data/simple_nn.onnx"):
    from maraboupy import Marabou

    network = Marabou.read_onnx(file_name)
    print(f"ONNX model {file_name} loaded for Marabou")
    return network


def load_torch_model(file_name="data/simple_nn.pth", input_size=3, hidden_sizes=[128, 128, 128], output_size=3):
    model = SimpleNN(input_size=input_size, hidden_sizes=hidden_sizes, output_size=output_size)
    model.load_state_dict(torch.load(file_name, map_location=torch.device('cpu')))
    print(f"PyTorch model {file_name} loaded")
    return model


if __name__ == "__main__":
    model = train_nn()  # Use the correct input_size from the dynamics model

    # Save the trained model
    save_model(model)<|MERGE_RESOLUTION|>--- conflicted
+++ resolved
@@ -1,29 +1,38 @@
-import numpy as np  # Add numpy for grid generation
 import torch
 import torch.nn as nn
-import torch.nn.functional as F
 import torch.optim as optim
 from .generate_data import generate_data
 
 
 class LinearResidual(nn.Module):
-    def __init__(self, size, device=None):
+    def __init__(self, size, leaky_relu=False, device=None):
         super().__init__()
         self.linear = nn.Linear(size, size, device=device)
+        
+        if leaky_relu:
+            self.act = nn.LeakyReLU()
+        else:
+            self.act = nn.ReLU()
 
     def forward(self, x):
-        return self.linear(F.relu(x)) + x
+        return self.linear(self.act(x)) + x
 
 
 class ReLUResidual(nn.Module):
+    def __init__(self, leaky_relu=False):
+        super().__init__()
+        if leaky_relu:
+            self.act = nn.LeakyReLU()
+        else:
+            self.act = nn.ReLU()
+
     def forward(self, x):
-        return F.relu(x) + x
+        return self.act(x) + x
 
 
 # Define the neural network
 class SimpleNN(nn.Module):
-<<<<<<< HEAD
-    def __init__(self, input_size, hidden_sizes, output_size, residual=False):
+    def __init__(self, input_size, hidden_sizes, output_size, leaky_relu=False, residual=False):
         super(SimpleNN, self).__init__()
         self.device = torch.device("cuda" if torch.cuda.is_available() else "cpu")
 
@@ -44,29 +53,13 @@
             prev_size = input_size
             for hidden_size in hidden_sizes:
                 layers.append(nn.Linear(prev_size, hidden_size, device=self.device))  # Create layer on device
-                layers.append(nn.ReLU())
+                if leaky_relu:
+                    layers.append(nn.LeakyReLU())
+                else:
+                    layers.append(nn.ReLU())
                 prev_size = hidden_size
             layers.append(nn.Linear(prev_size, output_size, device=self.device))  # Create layer on device
             self.network = nn.Sequential(*layers)
-=======
-    def __init__(self, input_size, hidden_sizes, output_size, LeakyReLU=False):
-        super(SimpleNN, self).__init__()
-        self.device = torch.device("cuda" if torch.cuda.is_available() else "cpu")
-        if torch.cuda.is_available():
-            print(f"Using GPU: {torch.cuda.get_device_name(0)}")
-        
-        layers = []
-        prev_size = input_size
-        for hidden_size in hidden_sizes:
-            layers.append(nn.Linear(prev_size, hidden_size, device=self.device))  # Create layer on device
-            if LeakyReLU:
-                layers.append(nn.LeakyReLU())
-            else:
-                layers.append(nn.ReLU())
-            prev_size = hidden_size
-        layers.append(nn.Linear(prev_size, output_size, device=self.device))  # Create layer on device
-        self.network = nn.Sequential(*layers)
->>>>>>> 2d319ea8
 
     def forward(self, x):
         return self.network(x)
@@ -105,12 +98,8 @@
         model.train()
         outputs = model(X_train.T)
         max_loss = torch.max(torch.abs(outputs - y_train.T))
-<<<<<<< HEAD
-        loss = criterion(outputs, y_train.T) + 0.001 * max_loss
-=======
         avg_loss = criterion(outputs, y_train.T)
         loss = avg_loss + 0.001 * max_loss  # Add max loss to the MSE loss
->>>>>>> 2d319ea8
             
         optimizer.zero_grad(set_to_none=True)
         loss.backward()
