import numpy as np  # Add numpy for grid generation
import torch
import torch.nn as nn
import torch.optim as optim
from grid_neural_abstractions.dynamics import VanDerPolOscillator, Quadcopter


# Define the neural network
class SimpleNN(nn.Module):
    def __init__(self, input_size, hidden_sizes, output_size):
        super(SimpleNN, self).__init__()
        self.device = torch.device("cuda" if torch.cuda.is_available() else "cpu")
        
        layers = []
        prev_size = input_size
        for hidden_size in hidden_sizes:
            layers.append(nn.Linear(prev_size, hidden_size, device=self.device))  # Create layer on device
            layers.append(nn.ReLU())
            prev_size = hidden_size
        layers.append(nn.Linear(prev_size, output_size, device=self.device))  # Create layer on device
        self.network = nn.Sequential(*layers)
        self._initialize_weights()  # Add weight initialization

    def forward(self, x):
        return self.network(x)

    def _initialize_weights(self):  # Initialize weights for better training
        for layer in self.network:
            if isinstance(layer, nn.Linear):
                nn.init.kaiming_uniform_(layer.weight, nonlinearity="relu")
                nn.init.zeros_(layer.bias)


# Generate some synthetic data for training
def generate_data(input_size, input_domain, delta=0.01, grid=False, batch_size=256, dynamics_model=None, device=torch.device("cuda" if torch.cuda.is_available() else "cpu")):
    """
    Generate data points for training or verification.
    If grid=True, generate a fixed grid of points with spacing at most delta.
    If grid=False, randomly sample data points.
    
    Args:
        input_size: Dimension of input space
        input_domain: List of tuples [(min_1, max_1), ..., (min_n, max_n)] defining the domain for each dimension
                      If None, defaults to [(-1.0, 1.0)] * input_size
        delta: Grid spacing when grid=True
        grid: Whether to use grid sampling (True) or random sampling (False)
        batch_size: Number of samples when grid=False
        dynamics_model: The dynamics model to use for generating outputs
        device: The device to place tensors on
        
    Returns:
        X_train: Input data with shape [input_dim, batch_size]
        y_train: Output data with shape [input_dim, batch_size]
    """
    
    # Ensure domain size matches input_size
    assert len(input_domain) == input_size, f"Input domain size {len(input_domain)} must match input size {input_size}"

    if grid:
        # Generate grid points for each dimension based on its domain
        grid_points_per_dim = []
        for i in range(input_size):
            min_val, max_val = input_domain[i]
            # Remove edge of domain, as this is covered by the hypercubes
            min_val = min_val + delta[i] 
            max_val = max_val - delta[i]
            num_points = int(np.ceil((max_val - min_val) / (2 * delta[i]))) + 1
            grid_points_per_dim.append(np.linspace(min_val, max_val, num_points))
        
        # Create meshgrid from the points
        mesh = np.meshgrid(*grid_points_per_dim)
        X_train = np.vstack(list(map(np.ravel, mesh))).T
        X_train = torch.tensor(X_train, dtype=torch.float32, device=device)
    else:
        # Randomly sample points within each dimension's domain
        X_train = torch.zeros(input_size, batch_size, device=device)
        for i in range(input_size):
            min_val, max_val = input_domain[i]
            X_train[i] = (max_val - min_val) * torch.rand(batch_size, device=device) + min_val

    if dynamics_model is None:
        y_train = None
    else:
        # Get outputs in [output_dim, batch_size] format
        y_train = dynamics_model(X_train)
    
    return X_train, y_train


# Train the neural network
<<<<<<< HEAD
def train_nn(dynamics_model=None, hidden_sizes=None, learning_rate=0.001):
=======
def train_nn(dynamics_model=None, epsilon = 0.05, hidden_sizes=[128,128,128], learning_rate = 0.001, num_epochs = 50000, batch_size = 4096):
>>>>>>> f6587708
    if dynamics_model is None:
        dynamics_model = Quadcopter()
    
    input_size = dynamics_model.input_dim
<<<<<<< HEAD
    if hidden_sizes is None:  # Do not use lists as default values, as they are mutable
        hidden_sizes = [128, 128, 128]  # Adjust hidden layer sizes
    output_size = dynamics_model.output_dim  # Update output size to match target size
    input_domain = dynamics_model.input_domain  # Get input domain from dynamics model
    num_epochs = 50000
    # learning_rate = 0.001  # Reduced learning rate
    batch_size = 2048
=======
    output_size = dynamics_model.output_dim  # Update output size to match target size
    input_domain = dynamics_model.input_domain  # Get input domain from dynamics model
>>>>>>> f6587708
    
    # Add parameters for gradient clipping and early stopping
    max_grad_norm = 1.0
    patience = 1000
    best_loss = float('inf')
    patience_counter = 0

    model = SimpleNN(input_size, hidden_sizes, output_size)
    criterion = nn.MSELoss()
    optimizer = optim.AdamW(model.parameters(), lr=learning_rate, weight_decay=1e-5)  # Use AdamW optimizer
    scheduler = optim.lr_scheduler.ReduceLROnPlateau(
        optimizer, mode='min', factor=0.9, patience=200, min_lr=1e-7
    )

    # Load data
    for epoch in range(num_epochs):
        X_train, y_train = generate_data(input_size, input_domain, batch_size=batch_size, dynamics_model=dynamics_model, device=model.device)

        model.train()
        outputs = model(X_train.T)
        max_loss = torch.max(torch.abs(outputs - y_train.T))
        loss = criterion(outputs, y_train.T)
            
        optimizer.zero_grad()
        loss.backward()
        
        # Apply gradient clipping to prevent explosion
        torch.nn.utils.clip_grad_norm_(model.parameters(), max_grad_norm)
        
        optimizer.step()
        scheduler.step(loss)  # Update learning rate based on loss

        if (epoch + 1) % 100 == 0:
            print(
                f"Epoch [{epoch+1}/{num_epochs}], Loss: {loss.item():.6f}, Max: {max_loss.item():.6f},LR: {optimizer.param_groups[0]['lr']:.6f}"
            )
            
        # Early stopping logic
        # Use max_loss for early stopping to ensure the maximum error across all predictions is minimized,
        # which is critical for applications requiring strict error bounds.
        if max_loss < best_loss:
            best_loss = max_loss
            if best_loss > epsilon:
                patience_counter = 0
        else:
            patience_counter += 1
            
        if patience_counter >= patience and best_loss < epsilon:
            print(f"Early stopping triggered at epoch {epoch+1}. Max loss: {best_loss:.6f}")
            break

    return model


# Save the trained model as an ONNX file
def save_onnx_model(model, file_name="data/simple_nn.onnx"):
    # Infer input size from the model if not provided
    input_size = model.network[0].in_features

    dummy_input = torch.randn(1, input_size, dtype=torch.float32, device=model.device)
    torch.onnx.export(
        model,
        dummy_input,
        file_name,
        input_names=["input"],
        output_names=["output"],
        dynamic_axes={"input": {0: "batch_size"}, "output": {0: "batch_size"}},
        dynamo=False,  # Set to False as dynamo=True may not be supported in all cases
    )
    print(f"Model saved as {file_name}")


def save_torch_model(model, file_name="data/simple_nn.pth"):
    torch.save(model.state_dict(), file_name)
    print(f"Model saved as {file_name}")


def save_model(model, file_name="data/simple_nn.onnx"):
    save_onnx_model(model, file_name)
    save_torch_model(model, file_name.replace(".onnx", ".pth"))


# Load the ONNX model for Marabou
def load_onnx_model(file_name="data/simple_nn.onnx"):
    from maraboupy import Marabou

    network = Marabou.read_onnx(file_name)
    print(f"ONNX model {file_name} loaded for Marabou")
    return network


def load_torch_model(file_name="data/simple_nn.pth", input_size=3, hidden_sizes=[128, 128, 128], output_size=3):
    model = SimpleNN(input_size=input_size, hidden_sizes=hidden_sizes, output_size=output_size)
    model.load_state_dict(torch.load(file_name))
    print(f"PyTorch model {file_name} loaded")
    return model


if __name__ == "__main__":
    model = train_nn()  # Use the correct input_size from the dynamics model

    # Save the trained model
    save_model(model)<|MERGE_RESOLUTION|>--- conflicted
+++ resolved
@@ -88,27 +88,13 @@
 
 
 # Train the neural network
-<<<<<<< HEAD
-def train_nn(dynamics_model=None, hidden_sizes=None, learning_rate=0.001):
-=======
 def train_nn(dynamics_model=None, epsilon = 0.05, hidden_sizes=[128,128,128], learning_rate = 0.001, num_epochs = 50000, batch_size = 4096):
->>>>>>> f6587708
     if dynamics_model is None:
         dynamics_model = Quadcopter()
     
     input_size = dynamics_model.input_dim
-<<<<<<< HEAD
-    if hidden_sizes is None:  # Do not use lists as default values, as they are mutable
-        hidden_sizes = [128, 128, 128]  # Adjust hidden layer sizes
     output_size = dynamics_model.output_dim  # Update output size to match target size
     input_domain = dynamics_model.input_domain  # Get input domain from dynamics model
-    num_epochs = 50000
-    # learning_rate = 0.001  # Reduced learning rate
-    batch_size = 2048
-=======
-    output_size = dynamics_model.output_dim  # Update output size to match target size
-    input_domain = dynamics_model.input_domain  # Get input domain from dynamics model
->>>>>>> f6587708
     
     # Add parameters for gradient clipping and early stopping
     max_grad_norm = 1.0
