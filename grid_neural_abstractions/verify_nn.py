from functools import partial
from itertools import product

import numpy as np
import torch
from executors import (
    MultiprocessExecutor,
    MultithreadExecutor,
    SinglethreadExecutor,
)
from maraboupy import Marabou, MarabouCore, MarabouUtils
from train_nn import generate_data
from dynamics import VanDerPolOscillator, Quadcopter
from copy import deepcopy


class Region:
    def __init__(self, center: torch.Tensor, radius: torch.Tensor):
        self.center = center
        # radius in the sense of a hyperrectangle
        # {x : x[i] = c[i] + \alpha[i] r[i], \alpha \in [-1, 1]^n, i = 1..n}
        self.radius = radius

    def __iter__(self):
        return iter((self.center, self.radius))

    def calculate_size(self):
        """
        Calculate the size of the region (hypercube volume).
        """
        return torch.prod(2 * self.radius).item()


def process_sample(
    dynamics_model,
    epsilon,
    local,
    data,
    precision=1e-6,
    num_marabou_workers=4,
):
    """
    Process a batch of input points to check for counterexamples.

    Args:
        network: The Marabou network to verify
        batch: List of (sample_number, sample) tuples to process
        batch_id: ID of the current batch
        worker_progress_counters: List to track progress across workers
        worker_locks: List of locks for each worker
        delta: The delta parameter for verification
        L: The Lipschitz constant
        y_train: Training output data

    Returns:
        - split regions: List of regions to be processed further, if any
        - counterexamples: List of counterexamples found
        - the original sample: The original sample, if Marabou fails to find a counterexample
    """
    network = local.network

    outputVars = network.outputVars[0].flatten()
    inputVars = network.inputVars[0].flatten()
    options = Marabou.createOptions(
        verbosity=0, numWorkers=num_marabou_workers
    )

    sample, delta = data  # Unpack the data tuple
    dynamics_value = dynamics_model(sample).flatten()

    L_max = dynamics_model.max_gradient_norm(sample, delta)
    # That we sum over delta comes from the Lagrange remainder term
    # in the 1st order multivariate Taylor expansion.
    # (Bound the higher order derivate + bound the norm in a closed region)
    # https://en.wikipedia.org/wiki/Taylor%27s_theorem#Taylor's_theorem_for_multivariate_functions

    # delta * L 
    L_step = torch.matmul(L_max, delta)

    if torch.any(L_step > epsilon):
        # consider the largest term of L_step and the delta that affects this, this is the delta we need to reduce.
        split_dim = np.argmax(L_max[np.argmax(L_step), :] * delta)
<<<<<<< HEAD
        split_radius = delta[split_dim] / 2
        
        sample_left = deepcopy(data)
        sample_left.center[split_dim] -= split_radius
        sample_left.radius[split_dim] = split_radius

        sample_right = deepcopy(data)
        sample_right.center[split_dim] += split_radius
        sample_right.radius[split_dim] = split_radius

        return [sample_left, sample_right], [], []
=======
        sample_left, sample_right = split_sample(data, delta, split_dim)
        return [sample_left, sample_right], []
>>>>>>> dccf7e0e

    # Set the input variables to the sampled point
    for i, inputVar in enumerate(inputVars):
        network.setLowerBound(inputVar, sample[i] - delta[i])
        network.setUpperBound(inputVar, sample[i] + delta[i])

    # We need to verify that for all x: |nn_output - f| < delta * L
    # To find a counterexample, we look for x where: |nn_output - f| >= delta * L
    # Which means nn_output - f >= delta * L OR nn_output - f <= delta * L
    for j, outputVar in enumerate(outputVars):
        # Reset the query
        network.additionalEquList.clear()

        # nn_output >= delta * L + f
        equation_GE = MarabouUtils.Equation(MarabouCore.Equation.GE)
        equation_GE.addAddend(1, outputVar)
        equation_GE.setScalar(dynamics_value[j] + L_step[j].item())
        network.addEquation(equation_GE, isProperty=True)

        # Find a counterexample for lower bound
        res, vals, _ = network.solve(verbose=False, options=options)
        if res == "sat":
            cex = np.empty(len(inputVars))
            for i, inputVar in enumerate(inputVars):
                cex[i] = vals[inputVar]
                assert cex[i] + precision >= sample[i].item() - delta[i]
                assert cex[i] - precision <= sample[i].item() + delta[i]

            violation_found = (
                vals[outputVar] + precision >= dynamics_value[j] + L_step[j].item()
            )

            assert (
                violation_found
            ), "The counterexample violates the bound, this is not a valid counterexample"

<<<<<<< HEAD
            return [], [cex], []
=======
            network.additionalEquList.clear()
            nn_cex = network.evaluateWithMarabou([cex])[0]
            f_cex = dynamics_model(torch.tensor(cex)).flatten().numpy()
            if np.all(np.abs(nn_cex - f_cex) < epsilon):
                split_dim = np.argmax(L_max[j, :] * delta)
                sample_left, sample_right = split_sample(data, delta, split_dim)
                return [sample_left, sample_right], []

            return [], [cex]
>>>>>>> dccf7e0e

        # Reset the query
        network.additionalEquList.clear()

        # nn_output <= -delta * L + f
        equation_LE = MarabouUtils.Equation(MarabouCore.Equation.LE)
        equation_LE.addAddend(1, outputVar)
        equation_LE.setScalar(dynamics_value[j] - L_step[j].item())
        network.addEquation(equation_LE, isProperty=True)

        # Find a counterexample for lower bound
        res, vals, _ = network.solve(verbose=False, options=options)
        if res == "sat":
            cex = np.empty(len(inputVars))
            for i, inputVar in enumerate(inputVars):
                cex[i] = vals[inputVar]
                assert cex[i] + precision >= sample[i].item() - delta[i]
                assert cex[i] - precision <= sample[i].item() + delta[i]
            violation_found = (
                vals[outputVar] - precision
                <= dynamics_value[j] - L_step[j].item()
            )
            assert (
                violation_found
            ), "The counterexample violates the bound, this is not a valid counterexample"

<<<<<<< HEAD
            return [], [cex], []
=======
            network.additionalEquList.clear()
            nn_cex = network.evaluateWithMarabou([cex])[0]
            f_cex = dynamics_model(torch.tensor(cex)).flatten().numpy()
            if np.all(np.abs(nn_cex - f_cex) < epsilon):
                split_dim = np.argmax(L_max[j, :] * delta)
                sample_left, sample_right = split_sample(data, delta, split_dim)
                return [sample_left, sample_right], []

            return [], [cex]
>>>>>>> dccf7e0e

        return [], [], data  # No counterexample found, return the original sample

def split_sample(data, delta, split_dim):
    split_radius = delta[split_dim] / 2
        
    sample_left = deepcopy(data)
    sample_left.center[split_dim] -= split_radius
    sample_left.radius[split_dim] = split_radius

    sample_right = deepcopy(data)
    sample_right.center[split_dim] += split_radius
    sample_right.radius[split_dim] = split_radius
    return sample_left, sample_right


# This function has to be in the global scope to be pickled for multiprocessing
def read_onnx_into_local(onnx_path, local):
    network = Marabou.read_onnx(onnx_path)
    local.network = network


def aggregate(agg, x):
    if agg is None:
        return x
    return agg + x


def verify_nn(
<<<<<<< HEAD
    onnx_path, delta=0.01, epsilon=0.1, num_workers = 64
=======
    onnx_path, delta=0.01, epsilon=0.1, num_workers=16
>>>>>>> dccf7e0e
):
    dynamics_model = VanDerPolOscillator()

    input_dim = dynamics_model.input_dim

    # Compute the number of samples for a fixed grid
    range_min, range_max = -1.0, 1.0  # Match the range in generate_data
    num_samples_per_dim = int((range_max - range_min) / delta) + 1
    num_samples = num_samples_per_dim**input_dim
    print(f"Number of initial samples: {num_samples}")

    partial_process_sample = partial(process_sample, dynamics_model, epsilon)

    X_train, _ = generate_data(input_dim, delta=delta, grid=True)
    samples = [
        Region(X_train[i], torch.full_like(X_train[i], delta)) for i in range(num_samples)
    ]

    initializer = partial(read_onnx_into_local, onnx_path)

<<<<<<< HEAD
    executor = MultithreadExecutor(num_workers)
=======
    executor = MultiprocessExecutor(num_workers)
>>>>>>> dccf7e0e
    cex_list = executor.execute(initializer, partial_process_sample, aggregate, samples)
    num_cex = len(cex_list)

    print(f"Number of counterexamples found: {num_cex}")
    print("Finished")


if __name__ == "__main__":
    verify_nn(
        "data/simple_nn.onnx",
        delta=0.1
    )<|MERGE_RESOLUTION|>--- conflicted
+++ resolved
@@ -80,22 +80,8 @@
     if torch.any(L_step > epsilon):
         # consider the largest term of L_step and the delta that affects this, this is the delta we need to reduce.
         split_dim = np.argmax(L_max[np.argmax(L_step), :] * delta)
-<<<<<<< HEAD
-        split_radius = delta[split_dim] / 2
-        
-        sample_left = deepcopy(data)
-        sample_left.center[split_dim] -= split_radius
-        sample_left.radius[split_dim] = split_radius
-
-        sample_right = deepcopy(data)
-        sample_right.center[split_dim] += split_radius
-        sample_right.radius[split_dim] = split_radius
-
+        sample_left, sample_right = split_sample(data, delta, split_dim)
         return [sample_left, sample_right], [], []
-=======
-        sample_left, sample_right = split_sample(data, delta, split_dim)
-        return [sample_left, sample_right], []
->>>>>>> dccf7e0e
 
     # Set the input variables to the sampled point
     for i, inputVar in enumerate(inputVars):
@@ -131,20 +117,17 @@
             assert (
                 violation_found
             ), "The counterexample violates the bound, this is not a valid counterexample"
-
-<<<<<<< HEAD
-            return [], [cex], []
-=======
+            
             network.additionalEquList.clear()
             nn_cex = network.evaluateWithMarabou([cex])[0]
             f_cex = dynamics_model(torch.tensor(cex)).flatten().numpy()
             if np.all(np.abs(nn_cex - f_cex) < epsilon):
                 split_dim = np.argmax(L_max[j, :] * delta)
                 sample_left, sample_right = split_sample(data, delta, split_dim)
-                return [sample_left, sample_right], []
-
-            return [], [cex]
->>>>>>> dccf7e0e
+                return [sample_left, sample_right], [], []
+
+            return [], [cex], []
+
 
         # Reset the query
         network.additionalEquList.clear()
@@ -171,19 +154,15 @@
                 violation_found
             ), "The counterexample violates the bound, this is not a valid counterexample"
 
-<<<<<<< HEAD
-            return [], [cex], []
-=======
             network.additionalEquList.clear()
             nn_cex = network.evaluateWithMarabou([cex])[0]
             f_cex = dynamics_model(torch.tensor(cex)).flatten().numpy()
             if np.all(np.abs(nn_cex - f_cex) < epsilon):
                 split_dim = np.argmax(L_max[j, :] * delta)
                 sample_left, sample_right = split_sample(data, delta, split_dim)
-                return [sample_left, sample_right], []
-
-            return [], [cex]
->>>>>>> dccf7e0e
+                return [sample_left, sample_right], [], []
+
+            return [], [cex], []
 
         return [], [], data  # No counterexample found, return the original sample
 
@@ -213,11 +192,7 @@
 
 
 def verify_nn(
-<<<<<<< HEAD
-    onnx_path, delta=0.01, epsilon=0.1, num_workers = 64
-=======
     onnx_path, delta=0.01, epsilon=0.1, num_workers=16
->>>>>>> dccf7e0e
 ):
     dynamics_model = VanDerPolOscillator()
 
@@ -238,11 +213,7 @@
 
     initializer = partial(read_onnx_into_local, onnx_path)
 
-<<<<<<< HEAD
-    executor = MultithreadExecutor(num_workers)
-=======
     executor = MultiprocessExecutor(num_workers)
->>>>>>> dccf7e0e
     cex_list = executor.execute(initializer, partial_process_sample, aggregate, samples)
     num_cex = len(cex_list)
 
