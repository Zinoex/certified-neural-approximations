--- conflicted
+++ resolved
@@ -1,13 +1,9 @@
 from functools import partial
 
 import numpy as np
-<<<<<<< HEAD
-from grid_neural_abstractions.executors import (
-=======
 
 from grid_neural_abstractions.train_nn import load_onnx_model
-from .executors import (
->>>>>>> 7c12e30a
+from grid_neural_abstractions.executors import (
     MultiprocessExecutor,
     SinglethreadExecutor,
 )
@@ -17,46 +13,6 @@
 
 from grid_neural_abstractions.generate_data import generate_grid
 
-<<<<<<< HEAD
-def process_sample(
-    strategy,
-    dynamics_model,
-    epsilon,
-    local,
-    data,
-    precision=1e-6
-):
-    """
-    Process a sample to check for counterexamples.
-
-    Args:
-        strategy: The verification strategy to use.
-        dynamics_model: The dynamics model being verified.
-        epsilon: The perturbation bound for verification.
-        local: Local instance for the network.
-        data: The input data sample.
-        precision: The precision for verification.
-
-    Returns:
-        The result of the verification process.
-    """
-    network = local.network
-    return strategy.verify(
-        network,
-        dynamics_model,
-        data,
-        epsilon=epsilon,
-        precision=precision
-    )
-
-
-# This function has to be in the global scope to be pickled for multiprocessing
-def read_onnx_into_local(onnx_path, local):
-    from maraboupy import Marabou
-    network = Marabou.read_onnx(onnx_path)
-    local.network = network
-=======
->>>>>>> 7c12e30a
 
 
 def onnx_input_shape(onnx_path):
@@ -124,13 +80,5 @@
     num_cex = len(cex_list) if cex_list else 0
 
     print(f"Number of counterexamples found: {num_cex}")
-<<<<<<< HEAD
-    print("Finished")
-=======
     print(f"Certified percentage: {certified_percentage}, uncertified percentage: {uncertified_percentage}")
-    print("Finished")
-    
-    # Keep the plot window open if we're visualizing
-    if plotter is not None:
-        pause(30)  # Keep the plot open for 30 seconds
->>>>>>> 7c12e30a
+    print("Finished")