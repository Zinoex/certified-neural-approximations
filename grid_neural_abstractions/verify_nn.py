--- conflicted
+++ resolved
@@ -154,14 +154,7 @@
 
             return [], [cex]
 
-<<<<<<< HEAD
-        # Reset the equation for the next iteration
-        network.additionalEquList.clear()
-
         return [data], []
-=======
-        return [], []
->>>>>>> 2d823a43
 
 
 # This function has to be in the global scope to be pickled for multiprocessing
