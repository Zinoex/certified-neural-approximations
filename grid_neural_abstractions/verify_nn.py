from functools import partial

from grid_neural_abstractions.train_nn import load_onnx_model
from grid_neural_abstractions.executors import (
    MultiprocessExecutor,
    SinglethreadExecutor,
)

from grid_neural_abstractions.verification import MarabouTaylorStrategy
from grid_neural_abstractions.certification_results import CertificationRegion

from grid_neural_abstractions.generate_data import generate_grid



def onnx_input_shape(onnx_path):
    """
    Get the input shape of the ONNX model.
    """
    
    from maraboupy import Marabou
    network = Marabou.read_onnx(onnx_path)
    inputVars = network.inputVars
    return inputVars[0].shape[1:]


def aggregate(agg, result):
    if not result.isunsat():
        return agg

    if agg is None:
        return result.counterexamples()
    
    return agg + result.counterexamples()


def verify_nn(
    onnx_path, dynamics_model, num_workers=8, visualize=True
):
    strategy = MarabouTaylorStrategy()

    input_dim = dynamics_model.input_dim
    onnx_input_dim = onnx_input_shape(onnx_path)
    assert len(onnx_input_dim) == 1, f"Only 1D input dims are supported, was {len(onnx_input_dim)}"
    assert onnx_input_dim[0] == input_dim, f"Input dim mismatch: {onnx_input_dim[0]} != {input_dim}"

    network = load_onnx_model(onnx_path)
    partial_process_sample = partial(strategy.verify, network, dynamics_model, epsilon=dynamics_model.epsilon)

    X_train, _ = generate_grid(input_dim, dynamics_model.input_domain, delta=dynamics_model.delta)
    output_dim = dynamics_model.output_dim
    samples = [
        CertificationRegion(x, dynamics_model.delta, j)
        for j in range(output_dim) for x in X_train
    ]

    prepare_strategy = partial(strategy.prepare_strategy, dynamics_model)

    # Initialize plotter if visualization is enabled (supports both 1D and 2D)
    plotter = None
    if visualize and input_dim in [1, 2] and num_workers == 1:
        from .visualization import DynamicsNetworkPlotter  # Import the new plotter
        from maraboupy import Marabou
        # Create a plotter for 1D or 2D dynamics
        plotter = DynamicsNetworkPlotter(dynamics_model, Marabou.read_onnx(onnx_path))
        print(f"Initialized visualization for {input_dim}D dynamics")

    if num_workers == 1:
        executor = SinglethreadExecutor()
        # Pass the plotter to the executor
        cex_list, certified_percentage, uncertified_percentage, computation_time = executor.execute(prepare_strategy, partial_process_sample, aggregate, samples, plotter)
    elif num_workers > 1:
        executor = MultiprocessExecutor(num_workers)
        # Note: Visualization is not supported in multiprocessing mode
        cex_list, certified_percentage, uncertified_percentage, computation_time = executor.execute(prepare_strategy, partial_process_sample, aggregate, samples)

    num_cex = len(cex_list) if cex_list else 0

    print(f"Number of counterexamples found: {num_cex}")
<<<<<<< HEAD
    print(f"Certified percentage: {certified_percentage}%, uncertified percentage: {uncertified_percentage}%, computation time: {computation_time:.2f} seconds")
    print("Finished")
    
    # Keep the plot window open if we're visualizing
    if plotter is not None:
        pause(30)  # Keep the plot open for 30 seconds
=======
    print(f"Certified percentage: {certified_percentage}, uncertified percentage: {uncertified_percentage}")
    print("Finished")
>>>>>>> 3c863082
<|MERGE_RESOLUTION|>--- conflicted
+++ resolved
@@ -77,14 +77,5 @@
     num_cex = len(cex_list) if cex_list else 0
 
     print(f"Number of counterexamples found: {num_cex}")
-<<<<<<< HEAD
     print(f"Certified percentage: {certified_percentage}%, uncertified percentage: {uncertified_percentage}%, computation time: {computation_time:.2f} seconds")
-    print("Finished")
-    
-    # Keep the plot window open if we're visualizing
-    if plotter is not None:
-        pause(30)  # Keep the plot open for 30 seconds
-=======
-    print(f"Certified percentage: {certified_percentage}, uncertified percentage: {uncertified_percentage}")
-    print("Finished")
->>>>>>> 3c863082
+    print("Finished")