--- conflicted
+++ resolved
@@ -12,11 +12,6 @@
 
 from verification import Region, MarabouLipschitzStrategy, MarabouTaylorStrategy
 
-    def calculate_size(self):
-        """
-        Calculate the size of the region (hypercube volume).
-        """
-        return torch.prod(2 * self.radius).item()
 
 
 def process_sample(
@@ -54,122 +49,6 @@
         precision=precision
     )
 
-<<<<<<< HEAD
-=======
-    sample, delta = data  # Unpack the data tuple
-    dynamics_value = dynamics_model(sample).flatten()
-
-    L_max = dynamics_model.max_gradient_norm(sample, delta)
-    # That we sum over delta comes from the Lagrange remainder term
-    # in the 1st order multivariate Taylor expansion.
-    # (Bound the higher order derivate + bound the norm in a closed region)
-    # https://en.wikipedia.org/wiki/Taylor%27s_theorem#Taylor's_theorem_for_multivariate_functions
-
-    # delta * L 
-    L_step = torch.matmul(L_max, delta)
-
-    if torch.any(L_step > epsilon):
-        # consider the largest term of L_step and the delta that affects this, this is the delta we need to reduce.
-        split_dim = np.argmax(L_max[np.argmax(L_step), :] * delta)
-        sample_left, sample_right = split_sample(data, delta, split_dim)
-        return [sample_left, sample_right], [], []
-
-    # Set the input variables to the sampled point
-    for i, inputVar in enumerate(inputVars):
-        network.setLowerBound(inputVar, sample[i] - delta[i])
-        network.setUpperBound(inputVar, sample[i] + delta[i])
-
-    # We need to verify that for all x: |nn_output - f| < delta * L
-    # To find a counterexample, we look for x where: |nn_output - f| >= delta * L
-    # Which means nn_output - f >= delta * L OR nn_output - f <= delta * L
-    for j, outputVar in enumerate(outputVars):
-        # Reset the query
-        network.additionalEquList.clear()
-
-        # nn_output >= delta * L + f
-        equation_GE = MarabouUtils.Equation(MarabouCore.Equation.GE)
-        equation_GE.addAddend(1, outputVar)
-        equation_GE.setScalar(dynamics_value[j] + L_step[j].item())
-        network.addEquation(equation_GE, isProperty=True)
-
-        # Find a counterexample for lower bound
-        res, vals, _ = network.solve(verbose=False, options=options)
-        if res == "sat":
-            cex = np.empty(len(inputVars))
-            for i, inputVar in enumerate(inputVars):
-                cex[i] = vals[inputVar]
-                assert cex[i] + precision >= sample[i].item() - delta[i]
-                assert cex[i] - precision <= sample[i].item() + delta[i]
-
-            violation_found = (
-                vals[outputVar] + precision >= dynamics_value[j] + L_step[j].item()
-            )
-
-            assert (
-                violation_found
-            ), "The counterexample violates the bound, this is not a valid counterexample"
-            
-            network.additionalEquList.clear()
-            nn_cex = network.evaluateWithMarabou([cex])[0]
-            f_cex = dynamics_model(torch.tensor(cex)).flatten().numpy()
-            if np.all(np.abs(nn_cex - f_cex) < epsilon):
-                split_dim = np.argmax(L_max[j, :] * delta)
-                sample_left, sample_right = split_sample(data, delta, split_dim)
-                return [sample_left, sample_right], [], []
-
-            return [], [cex], []
-
-
-        # Reset the query
-        network.additionalEquList.clear()
-
-        # nn_output <= -delta * L + f
-        equation_LE = MarabouUtils.Equation(MarabouCore.Equation.LE)
-        equation_LE.addAddend(1, outputVar)
-        equation_LE.setScalar(dynamics_value[j] - L_step[j].item())
-        network.addEquation(equation_LE, isProperty=True)
-
-        # Find a counterexample for lower bound
-        res, vals, _ = network.solve(verbose=False, options=options)
-        if res == "sat":
-            cex = np.empty(len(inputVars))
-            for i, inputVar in enumerate(inputVars):
-                cex[i] = vals[inputVar]
-                assert cex[i] + precision >= sample[i].item() - delta[i]
-                assert cex[i] - precision <= sample[i].item() + delta[i]
-            violation_found = (
-                vals[outputVar] - precision
-                <= dynamics_value[j] - L_step[j].item()
-            )
-            assert (
-                violation_found
-            ), "The counterexample violates the bound, this is not a valid counterexample"
-
-            network.additionalEquList.clear()
-            nn_cex = network.evaluateWithMarabou([cex])[0]
-            f_cex = dynamics_model(torch.tensor(cex)).flatten().numpy()
-            if np.all(np.abs(nn_cex - f_cex) < epsilon):
-                split_dim = np.argmax(L_max[j, :] * delta)
-                sample_left, sample_right = split_sample(data, delta, split_dim)
-                return [sample_left, sample_right], [], []
-
-            return [], [cex], []
-
-        return [], [], [data]  # No counterexample found, return the original sample
-
-def split_sample(data, delta, split_dim):
-    split_radius = delta[split_dim] / 2
-        
-    sample_left = deepcopy(data)
-    sample_left.center[split_dim] -= split_radius
-    sample_left.radius[split_dim] = split_radius
-
-    sample_right = deepcopy(data)
-    sample_right.center[split_dim] += split_radius
-    sample_right.radius[split_dim] = split_radius
-    return sample_left, sample_right
-
->>>>>>> 11d2e7ac
 
 # This function has to be in the global scope to be pickled for multiprocessing
 def read_onnx_into_local(onnx_path, local):
