import math
import numpy as np
from .translators import NumpyTranslator, TorchTranslator
import torch


class DynamicalSystem:
    """Base class for dynamical systems."""
    
    def __init__(self):
        self.input_dim = None  # State dimension
        self.output_dim = None  # Derivative dimension
        self.input_domain = None  # Domain for each input dimension [(min_1, max_1), ..., (min_n, max_n)]
        self.hidden_sizes = None
        self.delta = None
        self.epsilon = None
        self.system_name = None  # Name of the system
    
    def __call__(self, x, translator=None):
        """
        Compute the dynamics for the system.
        
        Args:
            x: The state tensor with shape [input_dim, batch_size]
            translator: The translator for mathematical operations
            
        Returns:
            The derivatives of the system with shape [output_dim, batch_size]
        """
        if translator is None:
            if isinstance(x, np.ndarray):
                # Use NumpyTranslator if x is a NumPy array
                translator = NumpyTranslator()
            else:
                translator = TorchTranslator()
        
        return self.compute_dynamics(x, translator)
    
    def compute_dynamics(self, x, translator):
        """
        Compute the dynamics for the system.
        
        Args:
            x: The state tensor with shape [input_dim, batch_size]
            translator: The translator for mathematical operations
            
        Returns:
            The derivatives of the system with shape [output_dim, batch_size]
        """
        raise NotImplementedError("Subclasses must implement compute_dynamics")
    
    
class VanDerPolOscillator(DynamicalSystem):
    """A class representing the Van der Pol oscillator dynamics."""

    def __init__(self, mu=1.0):
        super().__init__()
        # Parameter for the Van der Pol oscillator
        self.mu = mu
        self.input_dim = 2  # Van der Pol oscillator state dimension
        self.output_dim = 2  # Van der Pol oscillator derivative dimension
        self.input_domain = [(-3.0, 3.0), (-3.0, 3.0)]  # Typical domain for Van der Pol oscillator
        self.hidden_sizes = [128, 128, 128]
        self.delta = np.array([0.75, 1.5])  # Domain size for the input
        self.epsilon = 1.9  # 10% of the derivative range
        self.system_name = "VanDerPolOscillator"

    def compute_dynamics(self, x, translator):
        """
        Compute Van der Pol dynamics.
        
        Args:
            x: Input tensor with shape [2, batch_size]
            translator: The translator for mathematical operations
            
        Returns:
            Tensor of shape [2, batch_size] with the dynamics
        """
        dx1 = x[1]
        dx2 = self.mu * (1 - translator.pow(x[0], 2)) * x[1] - x[0]

        return translator.stack([dx1, dx2])

    def compute_lipschitz_constant(self, R):
        """
        Compute the Lipschitz constant for the van der Pol oscillator.
        Using the Jacobian matrix maximum eigenvalue over the domain.

        Args:
            R: The radius of the domain

        Returns:
            The Lipschitz constant for the dynamics
        """
        # For Van der Pol, the Jacobian is:
        # [ 0,  1 ]
        # [-1 - 2*mu*x₁*x₂, mu*(1-x₁²)]
        # The maximum norm occurs at the boundary of the domain
        # Maximum eigenvalue can be bounded by:
        L1 = 1  # From the first row
        L2 = max(
            1 + 2 * self.mu * R * R, self.mu * (1 + R**2)
        )  # From the second row
        return max(L1, L2)

    def max_gradient_norm(self, c, r):
        """
        Compute the maximum for the van der Pol oscillator.
        Using the Jacobian matrix maximum eigenvalue over the domain.

        :param c: The state vector
        :param r: The (hyperrectangular) radius of the domain

        :return: The maximum gradient norm
        """
        # For Van der Pol, the Jacobian is:
        # [ 0,  1 ]
        # [-1 - 2*mu*x₁*x₂, mu*(1-x₁²)]

        corners = [
            c + r * torch.tensor([1, 1]),
            c + r * torch.tensor([-1, 1]),
            c + r * torch.tensor([1, -1]),
            c + r * torch.tensor([-1, -1]),
        ]

        # From the first row
        L11 = 0
        L12 = 1

        # From the second row
        L21 = max(*[
            abs(-1 - 2 * self.mu * corner[0] * corner[1]) for corner in corners
        ])
        L22 = self.mu * (1 + max(abs(c[0] + r[0]), abs(c[0] - r[0]))**2)

        L = torch.tensor([[L11, L12], [L21, L22]])

        return L


class Quadcopter(DynamicalSystem):
    """A class representing the 9D dynamics of a quadcopter (without position)."""

    def __init__(
        self,
        mass=1.0,
        gravity=9.81,
        arm_length=0.2,
        moment_inertia_x=0.01,
        moment_inertia_y=0.01,
        moment_inertia_z=0.02,
    ):
        super().__init__()
        # Parameters for the quadcopter model
        self.mass = mass
        self.gravity = gravity
        self.arm_length = arm_length
        self.moment_inertia_x = moment_inertia_x
        self.moment_inertia_y = moment_inertia_y
        self.moment_inertia_z = moment_inertia_z

<<<<<<< HEAD
        self.input_dim = 6  # 6D states: orientation (3), angular velocity inputs (3)
        self.output_dim = 6  # 6D derivatives
        
        # Typical domains for each state dimension (position removed)
        self.input_domain = [
            (-0.5, 0.5), (-0.5, 0.5), (-0.5, 0.5),        # roll, pitch, yaw
            (-1.0, 1.0), (-1.0, 1.0), (-1.0, 1.0)         # angular velocity (wx, wy, wz)
        ]
=======
        self.input_dim = 3  # 3D state: roll, pitch, yaw
        self.output_dim = 3  # 3D derivatives
        self.input_domain = [(-0.5, 0.5), (-0.5, 0.5), (-0.5, 0.5)]  # Typical domain for angles in radians
        self.hidden_sizes = [128, 128, 128]
        self.delta = None
        self.epsilon = None
        self.system_name = "Quadcopter"
>>>>>>> 7c12e30a

    def compute_dynamics(self, x, translator):
        """
        Compute 6D quadcopter dynamics (without position).
        
        Args:
            x: Input tensor with shape [9, batch_size]
            translator: The translator for mathematical operations
            
        Returns:
            Tensor of shape [6, batch_size] with the dynamics
        """
        # Extract state variables      
        
        # Orientation: roll, pitch, yaw
        roll, pitch, yaw = x[0], x[1], x[2]
        
        # Angular velocity (full 3D)
        wx, wy, wz = x[3], x[4], x[5]

        # Simplified thrust and control inputs (can be replaced with actual control inputs)
        # Here using a hover thrust and small attitude corrections
        thrust = self.mass * self.gravity

        sin_pitch = translator.sin(pitch)
        cos_pitch = translator.cos(pitch)
        sin_roll = translator.sin(roll)
        cos_roll = translator.cos(roll)
        sin_yaw = translator.sin(yaw)
        cos_yaw = translator.cos(yaw)
        tan_pitch = translator.tan(pitch)

        # Velocity derivatives (from forces)
        # Simplified model assuming small angles
        dvx = (
            (
            sin_pitch * cos_yaw
            + sin_roll * cos_pitch * sin_yaw
            )
            * thrust
            / self.mass
        )
        dvy = (
            (
            sin_pitch * sin_yaw
            - sin_roll * cos_pitch * cos_yaw
            )
            * thrust
            / self.mass
        )
        dvz = (
            cos_roll * cos_pitch * thrust / self.mass
            - self.gravity
        )

        # Orientation derivatives from angular velocities using Euler angle rates
        # These equations relate angular velocities in the body frame to Euler angle rates
        droll = wx + wy * sin_roll * tan_pitch + wz * cos_roll * tan_pitch
        dpitch = wy * cos_roll - wz * sin_roll
        dyaw = wy * sin_roll / cos_pitch + wz * cos_roll / cos_pitch

        # Combine all derivatives (position derivatives removed)
        derivatives = translator.stack([dvx, dvy, dvz, droll, dpitch, dyaw])

        return derivatives


class WaterTank(DynamicalSystem):
    """Water Tank dynamical system as described in equation (13)."""
    
    def __init__(self):
        super().__init__()
        self.input_dim = 1
        self.output_dim = 1
        self.input_domain = [(0.1, 10.0)]  # Water level should be positive
        self.hidden_sizes = [12]
        self.delta = np.array([10.1 / 16])
        self.epsilon = 0.097
        self.system_name = "WaterTank"
        
    def compute_dynamics(self, x, translator):
        # ẋ = 1.5 - √x
        return translator.stack([1.5 - translator.sqrt(x[0])])


class JetEngine(DynamicalSystem):
    """Jet Engine dynamical system as described in equation (14)."""
    
    def __init__(self):
        super().__init__()
        self.input_dim = 2
        self.output_dim = 2
        self.input_domain = [(-1.0, 1.0), (-1.0, 1.0)]  # Typical domain for jet engine state variables
        self.hidden_sizes = [10, 16]
        self.delta = np.array([0.25, 0.5])
        self.epsilon = 0.039
        self.system_name = "JetEngine"
        
    def compute_dynamics(self, x, translator):
        # ẋ = -y - 1.5x² - 0.5x³ - 0.1
        # ẏ = 3x - y
        dx = -x[1] - 1.5 * translator.pow(x[0], 2) - 0.5 * translator.pow(x[0], 3) - 0.1
        dy = 3 * x[0] - x[1]
        
        return translator.stack([dx, dy])


class SteamGovernor(DynamicalSystem):
    """Steam Governor dynamical system as described in equation (15)."""
    
    def __init__(self):
        super().__init__()
        self.input_dim = 3
        self.output_dim = 3
        self.input_domain = [(-1.0, 1.0), (-1.0, 1.0), (-1.0, 1.0)]  # Typical domain for steam governor
        self.hidden_sizes = [12]
        self.delta = np.array([0.5, 0.5, 0.5])
        self.epsilon = 0.105
        self.system_name = "SteamGovernor"
        
    def compute_dynamics(self, x, translator):
        # ẋ = y
        # ẏ = z² sin(x) cos(x) - sin(x) - 3y
        # ż = -(cos(x) - 1)
        
        dx = x[1]
        dy = translator.pow(x[2], 2) * translator.sin(x[0]) * translator.cos(x[0]) - translator.sin(x[0]) - 3 * x[1]
        dz = -(translator.cos(x[0]) - 1)
        
        return translator.stack([dx, dy, dz])


class Exponential(DynamicalSystem):
    """Exponential dynamical system as described in equation (16)."""
    
    def __init__(self):
        super().__init__()
        self.input_dim = 2
        self.output_dim = 2
        self.input_domain = [(-1.0, 1.0), (-1.0, 1.0)]  # Restricted domain to avoid extremely large values
        self.hidden_sizes = [14, 14]
        self.delta = np.array([0.5, 0.25])
        self.epsilon = 0.112
        self.system_name = "Exponential"
        
    def compute_dynamics(self, x, translator):
        # ẋ = -sin(exp(y³ + 1)) - y²
        # ẏ = -x
        
        dx = -translator.sin(translator.exp(translator.pow(x[1], 3) + 1)) - translator.pow(x[1], 2)
        dy = -x[0]

        return translator.stack([dx, dy])


class NonLipschitzVectorField1(DynamicalSystem):
    """Non-Lipschitz Vector Field 1 (NL1) dynamical system as described in equation (17)."""
    
    def __init__(self):
        super().__init__()
        self.input_dim = 2
        self.output_dim = 2
        self.input_domain = [(0.0, 1.0), (-1.0, 1.0)]  # Typical domain for analysis
        self.hidden_sizes = [10]
        self.delta = np.array([0.125, 0.5])
        self.epsilon = 0.093
        self.system_name = "NonLipschitzVectorField1"
        
    def compute_dynamics(self, x, translator):
        # ẋ = y
        # ẏ = √|x|
        
        dx = x[1]
        dy = translator.sqrt(x[0])
        
        return translator.stack([dx, dy])


class NonLipschitzVectorField2(DynamicalSystem):
    """Non-Lipschitz Vector Field 2 (NL2) dynamical system as described in equation (18)."""
    
    def __init__(self):
        super().__init__()
        self.input_dim = 2
        self.output_dim = 2
        self.input_domain = [(-1.0, 1.0), (-1.0, 1.0)]  # Typical domain for analysis
        self.hidden_sizes = [12, 10]
        self.delta = np.array([0.25, 0.5])
        self.epsilon = 0.081
        self.system_name = "NonLipschitzVectorField2"
        
    def compute_dynamics(self, x, translator):
        # ẋ = x² + y
        # ẏ = (x²)^(1/3) - x
        
        dx = translator.pow(x[0], 2) + x[1]
        dy = translator.cbrt(translator.pow(x[0], 2)) - x[0]
        
        return translator.stack([dx, dy])


class NonlinearOscillator(DynamicalSystem):
    """A nonlinear 1D oscillator system with cubic and sine terms."""
    
    def __init__(self, linear_coeff=1.0, cubic_coeff=0.5, sine_coeff=0.3):
        super().__init__()
        # Parameters for the nonlinear terms
        self.linear_coeff = linear_coeff
        self.cubic_coeff = cubic_coeff
        self.sine_coeff = sine_coeff
        self.input_dim = 1  # 1D system
        self.output_dim = 1  # 1D output
        self.input_domain = [(-3.0, 3.0)]  # Typical domain for oscillator
        self.hidden_sizes = [128, 128, 128]
        self.delta = np.array([0.375])
        self.epsilon = 0.1 * 0.3 * (55 - math.sin(3.0))  # 10% of the derivative range
        self.system_name = "NonlinearOscillator"
    
    def compute_dynamics(self, x, translator):
        """
        Compute nonlinear oscillator dynamics.
        
        Args:
            x: Input tensor with shape [1, batch_size]
            translator: The translator for mathematical operations
            
        Returns:
            Tensor of shape [1, batch_size] with the dynamics
        """
        # ẋ = -linear_coeff * x - cubic_coeff * x³ + sine_coeff * sin(x)
        dx = -self.linear_coeff * x[0] - self.cubic_coeff * translator.pow(x[0], 3) + self.sine_coeff * translator.sin(x[0])
        
        return translator.stack([dx])


class Sine2D(DynamicalSystem):
    """A simple 2D sine dynamical system with configurable frequencies."""
    
    def __init__(self, freq_x=1.0, freq_y=1.0):
        super().__init__()
        # Frequency parameters to control oscillation speed
        self.freq_x = freq_x
        self.freq_y = freq_y
        self.input_dim = 2  # 2D system
        self.output_dim = 2  # 2D output
        self.input_domain = [(-2.0, 2.0), (-2.0, 2.0)]  # Domain for both dimensions
        self.hidden_sizes = [128, 128, 128]
        self.delta = np.array([0.5, 1.0])
        self.epsilon = 0.1  # 10% of the derivative range
        self.system_name = "Sine2D"
    
    def compute_dynamics(self, x, translator):
        """
        Compute 2D sine dynamics with frequency components.
        
        Args:
            x: Input tensor with shape [2, batch_size]
            translator: The translator for mathematical operations
            
        Returns:
            Tensor of shape [2, batch_size] with the dynamics
        """
        # ẋ = sin(freq_y * y)
        # ẏ = -sin(freq_x * x)
        dx = translator.sin(self.freq_y * x[1])
        dy = -translator.sin(self.freq_x * x[0])
        
        return translator.stack([dx, dy])


class VortexShedding3D(DynamicalSystem):
    """
    A 3D vortex shedding dynamical system that models fluid-structure interaction phenomena.
    This is a simplified model capturing the key features of vortex shedding behavior in 3D.
    """
    
    def __init__(self, strouhal=0.2, reynolds=100.0, amplitude=1.0):
        super().__init__()
        # Parameters that control the vortex shedding behavior
        self.strouhal = strouhal      # Strouhal number: dimensionless frequency
        self.reynolds = reynolds      # Reynolds number: ratio of inertial to viscous forces
        self.amplitude = amplitude    # Amplitude of oscillation
        
        self.input_dim = 3            # 3D system
        self.output_dim = 3           # 3D output
        self.input_domain = [(-2.0, 2.0), (-2.0, 2.0), (-2.0, 2.0)]  # Domain for all dimensions
    
    def compute_dynamics(self, x, translator):
        """
        Compute 3D vortex shedding dynamics.
        The system exhibits limit cycle behavior with frequency based on Strouhal number
        and amplitude affected by Reynolds number.
        
        Args:
            x: Input tensor with shape [3, batch_size]
            translator: The translator for mathematical operations
            
        Returns:
            Tensor of shape [3, batch_size] with the dynamics
        """
        # Extract state variables
        x1, x2, x3 = x[0], x[1], x[2]
        
        # Parameters derived from Reynolds and Strouhal numbers
        damping = 0.5 / self.reynolds
        frequency = self.strouhal * 2.0
        
        # Dynamics inspired by coupled oscillators with nonlinear damping
        # This creates a limit cycle behavior characteristic of vortex shedding
        dx1 = x2
        dx2 = -frequency**2 * x1 - damping * x2 * (translator.pow(x1, 2) + translator.pow(x3, 2))
        dx3 = -damping * x3 + self.amplitude * translator.sin(frequency * x1)
        
        return translator.stack([dx1, dx2, dx3])


class VortexShedding4D(DynamicalSystem):
    """
    A 4D vortex shedding dynamical system that models more complex fluid-structure interaction.
    This extended model captures additional features like vortex stretching and twisting,
    which are important phenomena in 3D fluid flows with a fourth variable representing
    vortex intensity/strength.
    """
    
    def __init__(self, strouhal=0.2, reynolds=100.0, amplitude=1.0, coupling=0.3):
        super().__init__()
        # Parameters that control the vortex shedding behavior
        self.strouhal = strouhal      # Strouhal number: dimensionless frequency
        self.reynolds = reynolds      # Reynolds number: ratio of inertial to viscous forces
        self.amplitude = amplitude    # Amplitude of oscillation
        self.coupling = coupling      # Coupling strength between spatial variables and vortex intensity
        
        self.input_dim = 4            # 4D system (3D space + intensity)
        self.output_dim = 4           # 4D output
        self.input_domain = [(-2.0, 2.0), (-2.0, 2.0), (-2.0, 2.0), (-1.0, 1.0)]  # Domain for all dimensions
    
    def compute_dynamics(self, x, translator):
        """
        Compute 4D vortex shedding dynamics with vortex intensity as fourth dimension.
        The system exhibits limit cycle behavior with stretching and folding characteristic
        of vortex structures in fluid dynamics.
        
        Args:
            x: Input tensor with shape [4, batch_size]
            translator: The translator for mathematical operations
            
        Returns:
            Tensor of shape [4, batch_size] with the dynamics
        """
        # Extract state variables
        x1, x2, x3, x4 = x[0], x[1], x[2], x[3]
        
        # Parameters derived from Reynolds and Strouhal numbers
        damping = 0.5 / self.reynolds
        frequency = self.strouhal * 2.0
        
        # Dynamics inspired by coupled oscillators with nonlinear damping and vortex stretching
        dx1 = x2
        dx2 = -frequency**2 * x1 - damping * x2 * (translator.pow(x1, 2) + translator.pow(x3, 2))
        dx3 = -damping * x3 + self.amplitude * translator.sin(frequency * x1) + self.coupling * x4
        
        # Fourth dimension: vortex intensity dynamics influenced by spatial variables
        # The intensity equation models vortex stretching and folding behavior
        dx4 = -damping * x4 + self.coupling * (
            translator.sin(x1 * x3) - 
            0.5 * x2 * translator.pow(x3, 2) +
            0.2 * translator.cos(frequency * x2)
        )
        
        return translator.stack([dx1, dx2, dx3, dx4])


class NNDynamics(DynamicalSystem):
    """A class representing the dynamics of a neural network."""

    def __init__(self, network, input_domain):
        super().__init__()
        self.network = network
        self.input_dim = len(input_domain)
        self.output_dim = self.input_dim
        self.input_domain = input_domain
        self.system_name = "NNDynamics"

    def compute_dynamics(self, x, translator):
        """
        Compute the dynamics for the neural network.
        
        Args:
            x: The state tensor with shape [input_dim, batch_size]
            
        Returns:
            The derivatives of the system with shape [output_dim, batch_size]
        """
        assert isinstance(translator, TorchTranslator), "NNDynamics only supports TorchTranslator"
        
        if isinstance(x, np.ndarray):
            x = torch.tensor(x, dtype=torch.float32)

        # Forward pass through the neural network
        return self.network(x.T).T<|MERGE_RESOLUTION|>--- conflicted
+++ resolved
@@ -160,7 +160,6 @@
         self.moment_inertia_y = moment_inertia_y
         self.moment_inertia_z = moment_inertia_z
 
-<<<<<<< HEAD
         self.input_dim = 6  # 6D states: orientation (3), angular velocity inputs (3)
         self.output_dim = 6  # 6D derivatives
         
@@ -169,15 +168,10 @@
             (-0.5, 0.5), (-0.5, 0.5), (-0.5, 0.5),        # roll, pitch, yaw
             (-1.0, 1.0), (-1.0, 1.0), (-1.0, 1.0)         # angular velocity (wx, wy, wz)
         ]
-=======
-        self.input_dim = 3  # 3D state: roll, pitch, yaw
-        self.output_dim = 3  # 3D derivatives
-        self.input_domain = [(-0.5, 0.5), (-0.5, 0.5), (-0.5, 0.5)]  # Typical domain for angles in radians
         self.hidden_sizes = [128, 128, 128]
         self.delta = None
         self.epsilon = None
         self.system_name = "Quadcopter"
->>>>>>> 7c12e30a
 
     def compute_dynamics(self, x, translator):
         """
