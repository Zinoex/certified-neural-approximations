--- conflicted
+++ resolved
@@ -1,21 +1,12 @@
 import os
-<<<<<<< HEAD
-import time
-from certified_neural_approximations.dynamics import WaterTank, JetEngine, SteamGovernor, Exponential, \
-    NonLipschitzVectorField1, NonLipschitzVectorField2
-from certified_neural_approximations.dynamics import VanDerPolOscillator, LowThrustSpacecraft, Sine2D, NonlinearOscillator, QuadraticSystem
-from certified_neural_approximations.verify_nn import verify_nn
-from certified_neural_approximations.train_nn import train_nn, save_model
-=======
 
 import torch
 from certified_neural_approximations.dynamics import WaterTank, JetEngine, SteamGovernor, Exponential, \
     NonLipschitzVectorField1, NonLipschitzVectorField2
-from certified_neural_approximations.dynamics import VanDerPolOscillator, Sine2D, NonlinearOscillator, QuadraticSystem
+from certified_neural_approximations.dynamics import VanDerPolOscillator, Sine2D, NonlinearOscillator, LowThrustSpacecraft, QuadraticSystem
 
 from certified_neural_approximations.train_nn import train_nn, save_model
 from certified_neural_approximations.verify_nn import verify_nn
->>>>>>> 8c53918a
 
 
 BASE_DIR = os.path.dirname(os.path.abspath(__file__))
@@ -35,21 +26,12 @@
     VanDerPolOscillator,
     Sine2D,
     NonlinearOscillator,
-<<<<<<< HEAD
     LowThrustSpacecraft,
-=======
     # QuadraticSystem,
->>>>>>> 8c53918a
 ]
 
 SYSTEMS = NA_SYSTEMS + NEW_SYSTEMS
 
-<<<<<<< HEAD
-
-def train_na_models(leaky_relu=False):
-    leaky_relu_path = 'leaky_relu' if leaky_relu else ''
-=======
->>>>>>> 8c53918a
 
 def train_na_models():
     for dynamics_cls in NA_SYSTEMS:
@@ -110,10 +92,6 @@
             dynamics_model=dynamics,
             visualize=False
         )
-<<<<<<< HEAD
-        t2 = time.time()
-        print(f"Verification completed for {dynamics.system_name} system, took {t2 - t1:.2f} seconds including precompilation and process spawn time")
-=======
         print(f"Verification completed for {dynamics.system_name} system")
 
 
@@ -133,7 +111,6 @@
             visualize=False
         )
         print(f"Verification completed for {dynamics.system_name} system")
->>>>>>> 8c53918a
 
 
 def main():
