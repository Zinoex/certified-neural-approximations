import sys
import unittest
import inspect
from pathlib import Path
import numpy as np
import matplotlib.pyplot as plt

# Add parent directory to path so we can import modules
sys.path.insert(0, str(Path(__file__).parent.parent))

from grid_neural_abstractions.dynamics import DynamicalSystem, NonlinearOscillator, WaterTank
from grid_neural_abstractions.train_nn import train_nn, save_onnx_model, generate_data
from grid_neural_abstractions.verify_nn import verify_nn


def get_1D_systems():
    """
    Get all 1D dynamics systems defined in the dynamics module.
    """
    from grid_neural_abstractions import dynamics
    
    # Find all classes that inherit from DynamicalSystem and have input_dim=1
    dynamics_systems = []
    for name, obj in inspect.getmembers(dynamics):
        if (inspect.isclass(obj) and 
            issubclass(obj, DynamicalSystem) and 
            obj != DynamicalSystem):
            # Create an instance to check dimensions
            try:
                instance = obj()
                if instance.input_dim == 1:
                    dynamics_systems.append((name, obj))
            except Exception as e:
                continue  # Skip classes that cannot be instantiated
    
    return dynamics_systems


def plot_1D_dynamics(dynamics_model, output_path=None):
    """
    Visualize the 1D dynamics of a system by plotting dx/dt vs x.
    """
    # Get the domain
    x_min, x_max = dynamics_model.input_domain[0]
    
    # Create x values
    x_values = np.linspace(x_min, x_max, 100)
    
    # Reshape for dynamics computation
    x_reshaped = np.reshape(x_values, (1, -1))
    
    # Compute derivatives
    dx_dt = dynamics_model(x_reshaped)
    
    # Create figure
    plt.figure(figsize=(10, 6))
    plt.plot(x_values, dx_dt[0], 'b-', linewidth=2)
    plt.axhline(y=0, color='r', linestyle='--')
    plt.grid(True)
    plt.title(f"1D Dynamics: {dynamics_model.__class__.__name__}")
    plt.xlabel("x")
    plt.ylabel("dx/dt")
    
    # Save or show the plot
    if output_path:
        plt.savefig(output_path)
    else:
        plt.show()
    
    plt.close()


def model_exists(dynamics_name):
    """
    Check if a trained model exists for the given dynamics system.
    """
    model_dir = Path(__file__).parent.parent / "data"
    model_path = model_dir / f"{dynamics_name.lower()}_model.onnx"
    return model_path.exists()


def verify_dynamics_model(model_path, dynamics_model, epsilon=0.05):
    """
    Verify the trained model against the dynamics system.
    """
    print(f"Verifying model: {model_path}")
    # Use a larger delta and epsilon for faster verification in tests
    delta = [(high - low) / 2 for low, high in dynamics_model.input_domain]
<<<<<<< HEAD
    epsilon = 0.01
    agg = verify_nn(model_path, delta=delta, epsilon=epsilon, dynamics_model=dynamics_model)
=======
    agg = verify_nn(model_path, delta=delta, epsilon=epsilon, num_workers=1, dynamics_model=dynamics_model)
>>>>>>> b87cdd67
    return agg


class Test1DModels(unittest.TestCase):
    
    def setUp(self):
        # Create necessary directories
        self.model_dir = Path(__file__).parent.parent / "data"
        self.model_dir.mkdir(exist_ok=True)
        
        self.plot_dir = Path(__file__).parent.parent / "plots"
        self.plot_dir.mkdir(exist_ok=True)
    
    def test_1D_systems(self):
        dynamics_systems = get_1D_systems()
        self.assertTrue(len(dynamics_systems) > 0, "No 1D dynamics systems found")
        
        model_dir = self.model_dir
        epsilon = 0.05
        
        for name, dynamics_class in dynamics_systems:
            print(f"\nTesting 1D dynamics system: {name}")
            
            # Model file path
            model_path = model_dir / f"{name.lower()}_model.onnx"
            
            # Initialize the dynamics model
            dynamics_instance = dynamics_class()
            
            # Plot the dynamics
            plot_path = self.plot_dir / f"{name.lower()}_dynamics.png"
            plot_1D_dynamics(dynamics_instance, str(plot_path))
            print(f"Plot saved to {plot_path}")
            
            # Check if model exists or train one
            if not model_exists(name):
                print(f"Training model for {name}...")
                
                # Using the train_nn function but with the specific dynamics model
                model = train_nn(dynamics_model=dynamics_instance, epsilon=epsilon, hidden_sizes=[20, 20])
                
                # Save the model with the specific name
                save_onnx_model(model, str(model_path))
            else:
                print(f"Using existing model: {model_path}")
            
            # Verify the model
            verification_result = verify_dynamics_model(str(model_path), dynamics_instance, epsilon=epsilon)
            
            # Just report the result
            print(f"Verification result for {name}: {'Passed' if verification_result is None else 'Failed'}")


if __name__ == "__main__":
    unittest.main()<|MERGE_RESOLUTION|>--- conflicted
+++ resolved
@@ -86,12 +86,7 @@
     print(f"Verifying model: {model_path}")
     # Use a larger delta and epsilon for faster verification in tests
     delta = [(high - low) / 2 for low, high in dynamics_model.input_domain]
-<<<<<<< HEAD
-    epsilon = 0.01
-    agg = verify_nn(model_path, delta=delta, epsilon=epsilon, dynamics_model=dynamics_model)
-=======
     agg = verify_nn(model_path, delta=delta, epsilon=epsilon, num_workers=1, dynamics_model=dynamics_model)
->>>>>>> b87cdd67
     return agg
 
 
